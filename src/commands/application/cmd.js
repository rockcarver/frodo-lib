import fs from 'fs';
import { Command, Option } from 'commander';
import * as common from '../cmd_common.js';
import { getTokens } from '../../api/AuthApi.js';
import { getOAuth2Provider } from '../../api/AmServiceApi.js';
import {
  listOAuth2Applications,
  getOAuth2Application,
  putApplication,
} from '../../api/ApplicationApi.js';
import {
  saveToFile,
  validateImport,
  checkTargetCompatibility,
} from '../../api/utils/ExportImportUtils.js';
import storage from '../../storage/SessionStorage.js';
import { printMessage } from '../../api/utils/Console.js';

export default function setup() {
  const application = new Command('application')
    .helpOption('-h, --help', 'Help')
    .description('Manage applications.');

  application
    .command('list')
    .addArgument(common.hostArgumentM)
    .addArgument(common.realmArgument)
    .addArgument(common.userArgument)
    .addArgument(common.passwordArgument)
    .helpOption('-h, --help', 'Help')
    .addOption(common.deploymentOption)
    .description('List all applications in a realm.')
    .action(async (host, realm, user, password, options) => {
      storage.session.setTenant(host);
      storage.session.setRealm(realm);
      storage.session.setUsername(user);
      storage.session.setPassword(password);
      storage.session.setDeploymentType(options.type);
      if (await getTokens()) {
        printMessage(`OAuth2 applications ...`);
        const applicationList = await listOAuth2Applications();
        applicationList.sort((a, b) => a._id.localeCompare(b._id));
        applicationList.forEach((item) => {
          printMessage(`- ${item._id}`);
        });
        // console.log("\nSAML entities ...");
        // const entityList = await listSamlEntities();
        // // console.log(applicationList);
        // entityList.sort((a, b) => a.entityId.localeCompare(b.entityId));
        // entityList.forEach((item, index) => {
        //     console.log(`- ${item.entityId}`);
        // })
      }
    });

  application
    .command('export')
    .addArgument(common.hostArgumentM)
    .addArgument(common.realmArgument)
    .addArgument(common.userArgument)
    .addArgument(common.passwordArgument)
    .helpOption('-h, --help', 'Help')
    .addOption(common.deploymentOption)
    .addOption(
      new Option(
        '-i, --id <id>',
        'Id of application. If specified, -a and -A are ignored.'
      )
    )
    .addOption(
      new Option(
        '-f, --file <file>',
        'Name of the file to write the exported application(s) to. Ignored with -A.'
      )
    )
    .addOption(
      new Option(
        '-a, --all',
        'Export all applications in a realm. Ignored with -t.'
      )
    )
    .addOption(
      new Option(
        '-A, --allSeparate',
        'Export all applications in a realm as separate files <id>.json. Ignored with -s or -a.'
      )
    )
    .description('Export applications.')
    .action(async (host, realm, user, password, options, command) => {
      storage.session.setTenant(host);
      storage.session.setRealm(realm);
      storage.session.setUsername(user);
      storage.session.setPassword(password);
      storage.session.setDeploymentType(options.type);
      let applicationData = null;
      let oauthServiceData = null;
      if (await getTokens()) {
        oauthServiceData = await getOAuth2Provider();
        // export
        if (command.opts().id) {
          printMessage('Exporting application...');
          let fileName = `${command.opts().id}.json`;
          if (command.opts().file) {
            fileName = command.opts().file;
          }
          applicationData = await getOAuth2Application(command.opts().id);
          // console.log(applicationData);
          applicationData._provider = oauthServiceData;
          saveToFile('application', [applicationData], '_id', fileName);
        }
        // exportAll -a
        else if (command.opts().all) {
          printMessage('Exporting all applications to a single file...');
          let fileName = 'allApplications.json';
          const applicationList = await listOAuth2Applications();
          const allApplicationsData = [];
          for (const item of applicationList) {
<<<<<<< HEAD
            // eslint-disable-next-line no-await-in-loop
=======
>>>>>>> dee451b2
            applicationData = await getOAuth2Application(item._id);
            applicationData._provider = oauthServiceData;
            allApplicationsData.push(applicationData);
          }
          if (command.opts().file) {
            fileName = command.opts().file;
          }
          saveToFile('application', allApplicationsData, '_id', fileName);
        }
        // exportAllSeparate -A
        else if (command.opts().allSeparate) {
          printMessage('Exporting all applications to separate files...');
          const applicationList = await listOAuth2Applications();
          for (const item of applicationList) {
<<<<<<< HEAD
            // eslint-disable-next-line no-await-in-loop
=======
>>>>>>> dee451b2
            applicationData = await getOAuth2Application(item._id);
            applicationData._provider = oauthServiceData;
            const fileName = `./${item._id}.json`;
            saveToFile('application', [applicationData], '_id', fileName);
          }
        }
        // unrecognized combination of options or no options
        else {
          printMessage('Unrecognized combination of options or no options...');
          command.help();
        }
      }
    });

  application
    .command('import')
    .addArgument(common.hostArgumentM)
    .addArgument(common.realmArgument)
    .addArgument(common.userArgument)
    .addArgument(common.passwordArgument)
    .helpOption('-h, --help', 'Help')
    .addOption(common.deploymentOption)
    .addOption(common.fileOptionM)
    .description('Import application.')
    .action(async (host, realm, user, password, options, command) => {
      storage.session.setTenant(host);
      storage.session.setRealm(realm);
      storage.session.setUsername(user);
      storage.session.setPassword(password);
      storage.session.setDeploymentType(options.type);
      if (await getTokens()) {
        printMessage(`Importing application(s) ...`);
        const targetOauthServiceData = await getOAuth2Provider();
        fs.readFile(command.opts().file, 'utf8', (err, data) => {
          if (err) throw err;
          const applicationData = JSON.parse(data);
          if (validateImport(applicationData.meta)) {
<<<<<<< HEAD
            for (const id in applicationData.application) {
              if (
                Object.prototype.hasOwnProperty.call(
                  applicationData.application,
                  id
                )
              ) {
                if (
                  storage.session.getItem('tenant') !==
                  applicationData.meta.origin
                ) {
                  checkTargetCompatibility(
                    'oauth2Provider',
                    applicationData.application[id]._provider,
                    targetOauthServiceData
                  );
                }
                // remove the "_provider" data before PUT
                delete applicationData.application[id]._provider;
                delete applicationData.application[id]._rev;
                putApplication(id, applicationData.application[id]).then(
                  (result) => {
                    if (!result == null) printMessage(`Imported ${id}`);
                  }
                );
              }
=======
            // eslint-disable-next-line guard-for-in
            for (const id in applicationData.application) {
              if (
                storage.session.getItem('tenant') !==
                applicationData.meta.origin
              ) {
                checkTargetCompatibility(
                  'oauth2Provider',
                  applicationData.application[id]._provider,
                  targetOauthServiceData
                );
              }
              // remove the "_provider" data before PUT
              delete applicationData.application[id]._provider;
              delete applicationData.application[id]._rev;
              putApplication(id, applicationData.application[id]).then(
                (result) => {
                  if (!result == null) printMessage(`Imported ${id}`);
                }
              );
>>>>>>> dee451b2
            }
          } else {
            printMessage('Import validation failed...', 'error');
          }
        });
      }
    });

  application.showHelpAfterError();
  return application;
}<|MERGE_RESOLUTION|>--- conflicted
+++ resolved
@@ -115,10 +115,6 @@
           const applicationList = await listOAuth2Applications();
           const allApplicationsData = [];
           for (const item of applicationList) {
-<<<<<<< HEAD
-            // eslint-disable-next-line no-await-in-loop
-=======
->>>>>>> dee451b2
             applicationData = await getOAuth2Application(item._id);
             applicationData._provider = oauthServiceData;
             allApplicationsData.push(applicationData);
@@ -133,10 +129,6 @@
           printMessage('Exporting all applications to separate files...');
           const applicationList = await listOAuth2Applications();
           for (const item of applicationList) {
-<<<<<<< HEAD
-            // eslint-disable-next-line no-await-in-loop
-=======
->>>>>>> dee451b2
             applicationData = await getOAuth2Application(item._id);
             applicationData._provider = oauthServiceData;
             const fileName = `./${item._id}.json`;
@@ -174,7 +166,6 @@
           if (err) throw err;
           const applicationData = JSON.parse(data);
           if (validateImport(applicationData.meta)) {
-<<<<<<< HEAD
             for (const id in applicationData.application) {
               if (
                 Object.prototype.hasOwnProperty.call(
@@ -201,28 +192,6 @@
                   }
                 );
               }
-=======
-            // eslint-disable-next-line guard-for-in
-            for (const id in applicationData.application) {
-              if (
-                storage.session.getItem('tenant') !==
-                applicationData.meta.origin
-              ) {
-                checkTargetCompatibility(
-                  'oauth2Provider',
-                  applicationData.application[id]._provider,
-                  targetOauthServiceData
-                );
-              }
-              // remove the "_provider" data before PUT
-              delete applicationData.application[id]._provider;
-              delete applicationData.application[id]._rev;
-              putApplication(id, applicationData.application[id]).then(
-                (result) => {
-                  if (!result == null) printMessage(`Imported ${id}`);
-                }
-              );
->>>>>>> dee451b2
             }
           } else {
             printMessage('Import validation failed...', 'error');
