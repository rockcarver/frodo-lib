import fs from 'fs';
import { v4 as uuidv4 } from 'uuid';
import { applyNameCollisionPolicy } from './utils/OpsUtils';
import {
  createProgressIndicator,
  createTable,
  printMessage,
  stopProgressIndicator,
  updateProgressIndicator,
} from './utils/Console';
import {
  getScriptByName,
  getScripts,
  putScript,
  Script,
} from '../api/ScriptApi';
import wordwrap from './utils/Wordwrap';
import {
  convertBase64TextToArray,
  convertTextArrayToBase64,
  getTypedFilename,
  readFilesRecursive,
  saveTextToFile,
  saveToFile,
  titleCase,
  validateImport,
} from './utils/ExportImportUtils';
<<<<<<< HEAD
import storage from '../storage/SessionStorage';
import { decode, encode } from '../api/utils/Base64';

type SavedScript = Omit<Script, 'script'> & { script: string[] };
=======
import * as state from '../shared/State';
>>>>>>> 3a409ce9

/**
 * List scripts
 */
export async function listScripts(long = false) {
  try {
    const scripts = (await getScripts()).result;

    scripts.sort((a, b) => a.name.localeCompare(b.name));
    if (long) {
      const table = createTable([
        'Name',
        'UUID',
        'Language',
        'Context',
        'Description',
      ]);
      const langMap = { JAVASCRIPT: 'JS', GROOVY: 'Groovy' };
      scripts.forEach((script) => {
        table.push([
          wordwrap(script.name, 25, '  '),
          script._id,
          langMap[script.language],
          wordwrap(titleCase(script.context.split('_').join(' ')), 25),
          wordwrap(script.description, 30),
        ]);
      });
      printMessage(table.toString(), 'data');
    } else {
      scripts.forEach((script) => {
        printMessage(`${script.name}`, 'data');
      });
    }
  } catch (error) {
    printMessage(`Error listing scripts - ${error}`, 'error');
  }
}

/**
 * Export script to file
 * @param {String} name script name
 * @param {String} file file name
 */
export async function exportScriptByName(name, file) {
  let fileName = getTypedFilename(name, 'script');
  if (file) {
    fileName = file;
  }
  const scriptData = (await getScriptByName(name)).result;
  if (scriptData.length > 1) {
    printMessage(`Multiple scripts with name ${name} found...`, 'error');
  }
  const scriptsToSave: SavedScript[] = scriptData.map((element) => {
    const scriptTextArray = convertBase64TextToArray(element.script);
    // eslint-disable-next-line no-param-reassign

    return {
      ...element,
      script: scriptTextArray,
    };
  });
  saveToFile('script', scriptsToSave, '_id', fileName);
}

/**
 * Export all scripts to single file
 * @param {String} file file name
 */
export async function exportScriptsToFile(file) {
  let fileName = getTypedFilename(`all${state.getRealm()}Scripts`, 'script');
  if (file) {
    fileName = file;
  }
  const scriptList = (await getScripts()).result;
  const allScriptsData: SavedScript[] = [];
  createProgressIndicator(scriptList.length, 'Exporting script');
  for (const item of scriptList) {
    updateProgressIndicator(`Reading script ${item.name}`);
    // eslint-disable-next-line no-await-in-loop
    const scriptData = (await getScriptByName(item.name)).result;
    scriptData.forEach((element) => {
      const scriptTextArray = convertBase64TextToArray(element.script);
      allScriptsData.push({
        ...element,
        script: scriptTextArray,
      });
    });
  }
  stopProgressIndicator('Done');
  saveToFile('script', allScriptsData, '_id', fileName);
}

/**
 * Export all scripts to individual files
 */
export async function exportScriptsToFiles() {
  const scriptList = (await getScripts()).result;
  createProgressIndicator(scriptList.length, 'Exporting script');
  for (const item of scriptList) {
    updateProgressIndicator(`Reading script ${item.name}`);
    // eslint-disable-next-line no-await-in-loop
    const scriptData = (await getScriptByName(item.name)).result;
    const scriptsToSave = scriptData.map((element) => {
      const scriptTextArray = convertBase64TextToArray(element.script);
      return {
        ...element,
        script: scriptTextArray,
      };
    });
    const fileName = getTypedFilename(item.name, 'script');
    saveToFile('script', scriptsToSave, '_id', fileName);
  }
  stopProgressIndicator('Done');
}

/**
 * Export all scripts to 2 files: one script file and one metadata file
 */
export async function exportScriptsExtract() {
  const scriptList = (await getScripts()).result;
  createProgressIndicator(scriptList.length, 'Exporting script');
  for (const item of scriptList) {
    updateProgressIndicator(`Reading script ${item.name}`);
    // eslint-disable-next-line no-await-in-loop
    const scriptData = (await getScriptByName(item.name)).result;
    scriptData.forEach((element) => {
      const fileExtension = element.language === 'JAVASCRIPT' ? 'js' : 'groovy';
      const scriptFileName = getTypedFilename(
        element.name,
        'script',
        fileExtension
      );

      const scriptText = decode(element.script);
      element.script = scriptFileName;

      saveTextToFile(scriptText, scriptFileName);
    });
    const fileName = getTypedFilename(item.name, 'meta');
    saveToFile('script', scriptData, '_id', fileName);
  }
  stopProgressIndicator('Done');
}

/**
 * Import script
 * @param {String} id script uuid
 * @param {Object} data script object
 * @returns {Object} a status object
 */
export async function createOrUpdateScript(id, data) {
  try {
    await putScript(id, data);
    return { error: false, name: data.name };
  } catch (e) {
    if (e.response?.status === 409) {
      printMessage(
        `createOrUpdateScript WARNING: script with name ${data.name} already exists, using renaming policy... <name> => <name - imported (n)>`,
        'warn'
      );
      const newName = applyNameCollisionPolicy(data.name);
      // console.log(newName);
      printMessage(`Trying to save script as ${newName}`, 'warn');
      // eslint-disable-next-line no-param-reassign
      data.name = newName;
      await createOrUpdateScript(id, data);
      return { error: false, name: data.name };
    }
    printMessage(
      `createOrUpdateScript ERROR: put script error, script ${id} - ${e.message}`,
      'error'
    );
    return { error: true, name: data.name };
  }
}

export async function importScriptsFromFile(name, file, reUuid = false) {
  fs.readFile(file, 'utf8', (err, data) => {
    if (err) throw err;
    const scriptData = JSON.parse(data);
    if (validateImport(scriptData.meta)) {
      createProgressIndicator(Object.keys(scriptData.script).length, '');
      for (const existingId in scriptData.script) {
        if ({}.hasOwnProperty.call(scriptData.script, existingId)) {
          let newId = existingId;
          // console.log(id);
          const encodedScript = convertTextArrayToBase64(
            scriptData.script[existingId].script
          );
          scriptData.script[existingId].script = encodedScript;
          if (reUuid) {
            newId = uuidv4();
            // printMessage(
            //   `Re-uuid-ing script ${scriptData.script[existingId].name} ${existingId} => ${newId}...`
            // );
            scriptData.script[existingId]._id = newId;
          }
          if (name) {
            // printMessage(
            //   `Renaming script ${scriptData.script[existingId].name} => ${options.script}...`
            // );
            scriptData.script[existingId].name = name;
          }
          updateProgressIndicator(
            `Importing ${scriptData.script[existingId].name}`
          );
          // console.log(scriptData.script[id]);
          createOrUpdateScript(newId, scriptData.script[existingId]).then(
            (result) => {
              if (result == null)
                printMessage(
                  `Error importing ${scriptData.script[existingId].name}`,
                  'error'
                );
            }
          );
          if (name) break;
        }
      }
      stopProgressIndicator('Done');
      // printMessage('Done');
    } else {
      printMessage('Import validation failed...', 'error');
    }
  });
}

export async function importExtractedScripts() {
  const files = await readFilesRecursive('.');
  const metaFiles = files.filter((file) => file.endsWith('.meta.json'));
  createProgressIndicator(metaFiles.length, 'Importing scripts');
  for (const metaFile of metaFiles) {
    updateProgressIndicator(`Reading ${metaFile}`);
    const metaData = JSON.parse(fs.readFileSync(metaFile, 'utf8')) as Script;
    const scriptFileName = metaData.script;
    const scriptData = fs.readFileSync(scriptFileName, 'utf8');
    const encodedScript = encode(scriptData);
    metaData.script = encodedScript;
    await createOrUpdateScript(metaData._id, metaData);
  }
  stopProgressIndicator('Done');
}<|MERGE_RESOLUTION|>--- conflicted
+++ resolved
@@ -25,15 +25,10 @@
   titleCase,
   validateImport,
 } from './utils/ExportImportUtils';
-<<<<<<< HEAD
-import storage from '../storage/SessionStorage';
+import * as state from '../shared/State';
 import { decode, encode } from '../api/utils/Base64';
 
 type SavedScript = Omit<Script, 'script'> & { script: string[] };
-=======
-import * as state from '../shared/State';
->>>>>>> 3a409ce9
-
 /**
  * List scripts
  */
