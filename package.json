{
  "name": "frodo",
<<<<<<< HEAD
  "version": "0.6.3-alpha.10",
=======
  "version": "0.6.3-alpha.16",
>>>>>>> aed47f76
  "type": "module",
  "description": "ForgeROckDO - the one ForgeRock CLI to rule them all",
  "main": "src/app.js",
  "scripts": {
    "test": "node --experimental-vm-modules node_modules/jest/bin/jest.js",
    "test:list": "node --experimental-vm-modules node_modules/jest/bin/jest.js --listTests",
    "test:e2e": "node --experimental-vm-modules node_modules/jest/bin/jest.js --runInBand e2e",
    "test:e2e:list": "node --experimental-vm-modules node_modules/jest/bin/jest.js --listTests e2e"
  },
  "jest": {
    "globalSetup": "<rootDir>/test/global/setup.js"
  },
  "contributors": [
    {
      "name": "Sandeep Chaturvedi",
      "email": "sandeep.chaturvedi@forgerock.com"
    },
    {
      "name": "Adam Crockett",
      "email": "adam.crockett@forgerock.com"
    },
    {
      "name": "Ali Falahi",
      "email": "ali.falahi@forgerock.com"
    },
    {
      "name": "Volker Scheuber",
      "email": "volker.scheuber@forgerock.com"
    }
  ],
  "license": "MIT",
  "bin": {
    "frodo": "./src/app.js"
  },
  "babel": {
    "plugins": [
      "@babel/plugin-syntax-import-assertions"
    ]
  },
  "pkg": {
    "options": [
      "experimental-json-modules",
      "enable-source-maps",
      "no-warnings"
    ],
    "scripts": [
      "src/api/**/*.js",
      "src/cli/**/*.js",
      "src/ops/**/*.js",
      "src/storage/**/*.js"
    ]
  },
  "dependencies": {
    "@colors/colors": "^1.5.0",
    "axios": "^0.27.2",
    "axios-retry": "^3.2.5",
    "cli-progress": "^3.11.2",
    "cli-table3": "^0.6.2",
    "commander": "^9.3.0",
    "fs-extra": "^10.0.0",
    "lodash": "^4.17.21",
    "nanospinner": "^1.1.0",
    "properties-reader": "^2.2.0",
    "qs": "^6.10.3",
    "readline-sync": "^1.4.10",
    "replaceall": "^0.1.6",
    "slugify": "^1.6.5",
    "uuid": "^8.3.2",
    "yesno": "^0.4.0"
  },
  "devDependencies": {
    "@babel/eslint-parser": "^7.17.0",
    "@babel/plugin-syntax-import-assertions": "^7.16.7",
    "@babel/plugin-transform-modules-commonjs": "^7.16.8",
    "babel-plugin-transform-import-meta": "^2.1.1",
    "del": "^6.0.0",
    "eslint": "^8.10.0",
    "eslint-config-airbnb": "^19.0.4",
    "eslint-config-prettier": "^8.4.0",
    "eslint-plugin-import": "^2.25.4",
    "eslint-plugin-jest": "^26.5.3",
    "eslint-plugin-jsx-a11y": "^6.5.1",
    "eslint-plugin-prettier": "^4.0.0",
    "eslint-plugin-react": "^7.29.2",
    "eslint-plugin-react-hooks": "^4.3.0",
    "gulp": "^4.0.2",
    "gulp-babel": "^8.0.0",
    "gulp-sourcemaps": "^3.0.0",
    "jest": "^28.1.1",
    "map-stream": "^0.0.7",
    "pkg": "^5.5.2"
  }
}<|MERGE_RESOLUTION|>--- conflicted
+++ resolved
@@ -1,10 +1,6 @@
 {
   "name": "frodo",
-<<<<<<< HEAD
-  "version": "0.6.3-alpha.10",
-=======
   "version": "0.6.3-alpha.16",
->>>>>>> aed47f76
   "type": "module",
   "description": "ForgeROckDO - the one ForgeRock CLI to rule them all",
   "main": "src/app.js",
